#include "solver.h"
#include "tools.h"

#include <iostream>
#include <fstream>
#include <float.h>
<<<<<<< HEAD
#include <limits>
=======
#include <omp.h>
>>>>>>> cc1168f3

//*******************************************************
// coordinate system                                    *
//                                                      *
//    Y ^                                               *
//      |              (i+1,j)                          *
//      |         ----------------                      *
//      |         |              |                      *
//      |         |              |                      *
//      |         |              |                      *
//      |    (i,j)|     (i,j)    |(i, j+1)              *
//      |         |              |                      *
//      |         |              |                      *
//      |         |              |                      *
//      |         ----------------                      *
//      |               (i,j)                           *
//      |                                               *
//      0--------------------------------------->       *
//                                             X        *
//*******************************************************

namespace ugks
{

    template <typename T>
    static int __sgn(T val)
    {
        return (T(0) < val) - (val < T(0));
    }

    solver::solver(const size_t &rows, const size_t &cols) : ysize(rows), xsize(cols)
    {
        assert(rows > 2 && cols > 2);

        core.resize(ysize, xsize);      // cell centers
        vface.resize(ysize, xsize + 1); // vertical cell interface
        hface.resize(ysize + 1, xsize);

        associate_neighbors();
    }

    solver::solver(const size_t &rows, const size_t &cols, const physic_val &phys) : solver(rows, cols)
    {
        gamma = phys.gamma;
        DOF = phys.DOF;
        mu_ref = phys.mu_ref;
        omega = phys.omega;
        Pr = phys.Pr;
    }
    
    void solver::set_boundary(const Eigen::Array4d bound, boundary type)
    {
        switch (type)
        {
        case boundary::LEFT:
            bc_L = bound;
            break;
        case boundary::RIGHT:
            bc_R = bound;
            break;
        case boundary::UP:
            bc_U = bound;
            break;
        case boundary::DOWN:
            bc_D = bound;
            break;
        default:
            break;
        }
    }

    void solver::timestep()
    {

        Eigen::Array4d prim; // primary variables

        double tmax = 0.0, sos;

        for (int i = 0; i < ysize; ++i)
            for (int j = 0; j < xsize; ++j)
            {

                // convert conservative variables to primary variables
                prim = tools::get_primary(core(i, j).w, gamma);

                // sound speed
                sos = tools::get_sos(prim, gamma);

                // maximum velocity
                prim[1] = std::max(umax, std::abs(prim[1])) + sos;
                prim[2] = std::max(vmax, std::abs(prim[2])) + sos;

                // maximum 1/dt allowed
                //TODO: make this better
                tmax = std::max(tmax,
                                (prim[1] + prim[2]) / std::sqrt(core(i, j).area));
            }

        // time step
        dt = CFL / tmax;
    }

    void solver::associate_neighbors(){
        // associate neighbors
        // boundaries
        // DOWN and UP
        for (int j = 1; j < xsize - 1; ++j)
        {
            // DOWN
            core(0, j).neighbors = {nullptr, nullptr, nullptr};
            core(0, j).neighbors[0] = &core(0, j - 1);
            core(0, j).neighbors[1] = &core(1, j);
            core(0, j).neighbors[2] = &core(0, j + 1);

            // UP
            core(ysize - 1, j).neighbors = {nullptr, nullptr, nullptr};
            core(ysize - 1, j).neighbors[0] = &core(ysize - 1, j - 1);
            core(ysize - 1, j).neighbors[1] = &core(ysize - 2, j);
            core(ysize - 1, j).neighbors[2] = &core(ysize - 1, j + 1);
        }

        // LEFT and RIGHT
        for (int i = 1; i < ysize - 1; ++i)
        {
            // LEFT
            core(i, 0).neighbors = {nullptr, nullptr, nullptr};
            core(i, 0).neighbors[0] = &core(i - 1, 0);
            core(i, 0).neighbors[1] = &core(i, 1);
            core(i, 0).neighbors[2] = &core(i + 1, 0);

            // RIGHT
            core(i, xsize - 1).neighbors = {nullptr, nullptr, nullptr};
            core(i, xsize - 1).neighbors[0] = &core(i - 1, xsize - 1);
            core(i, xsize - 1).neighbors[1] = &core(i, xsize - 2);
            core(i, xsize - 1).neighbors[2] = &core(i + 1, xsize - 1);
        }

        // core
        for (int i = 1; i < ysize - 1; ++i)
            for (int j = 1; j < xsize - 1; ++j)
            {   
                core(i, j).neighbors = {nullptr, nullptr, nullptr, nullptr};
                core(i, j).neighbors[0] = &core(i - 1, j);
                core(i, j).neighbors[1] = &core(i + 1, j);
                core(i, j).neighbors[2] = &core(i, j + 1);
                core(i, j).neighbors[3] = &core(i, j - 1);
            }

        //corners
        //LEFT DOWN
        core(0, 0).neighbors = {nullptr, nullptr, nullptr};
        core(0, 0).neighbors[0] = &core(1, 0);
        core(0, 0).neighbors[1] = &core(0, 1);
        core(0, 0).neighbors[2] = &core(1, 1);    

        //LEFT UP
        core(ysize-1, 0).neighbors = {nullptr, nullptr, nullptr};
        core(ysize-1, 0).neighbors[0] = &core(ysize - 2, 0);
        core(ysize-1, 0).neighbors[1] = &core(ysize - 1, 1);
        core(ysize-1, 0).neighbors[2] = &core(ysize - 2, 1);

        //RIGHT UP
        core(ysize-1, xsize-1).neighbors = {nullptr, nullptr, nullptr};
        core(ysize-1, xsize-1).neighbors[0] = &core(ysize - 2, xsize-1);
        core(ysize-1, xsize-1).neighbors[1] = &core(ysize - 1, xsize-2);
        core(ysize-1, xsize-1).neighbors[2] = &core(ysize - 2, xsize-2);

        //RIGHT DOWN
        core(ysize-1, 0).neighbors = {nullptr, nullptr, nullptr};
        core(ysize-1, 0).neighbors[0] = &core(1, xsize-1);
        core(ysize-1, 0).neighbors[1] = &core(0, xsize-2);
        core(ysize-1, 0).neighbors[2] = &core(1, xsize-2);


    }

    void solver::interpolation()
    {
        // no interpolation for first order
        if (siorder == precision::FIRST_ORDER)
            return;

        for (size_t i = 0; i < ysize; ++i)
            for (size_t j = 0; j < xsize; ++j)
                // solve LLS
                least_square_solver(core(i, j));
    }

    void solver::least_square_solver(cell &core)
    {   
        //A matrix
        double A11 = 0, A12 = 0;
        double A21 = 0, A22 = 0;

        Eigen::ArrayXXd Bh1(vsize, usize), Bh2(vsize, usize);
        Eigen::ArrayXXd Bb1(vsize, usize), Bb2(vsize, usize);
        Bb1 = 0; Bb2 = 0;
        Bh1 = 0; Bh2 = 0;
        
        //for limiters
        Eigen::ArrayXXd MaxH(vsize, usize); MaxH = std::numeric_limits<double>::lowest();
        Eigen::ArrayXXd MaxB(vsize, usize); MaxB = std::numeric_limits<double>::lowest();
        Eigen::ArrayXXd MinH(vsize, usize); MinH = std::numeric_limits<double>::max();
        Eigen::ArrayXXd MinB(vsize, usize); MinB = std::numeric_limits<double>::max();
        Eigen::ArrayXXd CoeffH(vsize, usize); CoeffH = {1.};
        Eigen::ArrayXXd CoeffB(vsize, usize); CoeffB = {1.};

        for (auto &neighbor : core.neighbors)
        {
            A11 += std::pow(core.x - neighbor->x, 2);
            A12 += (core.x - neighbor->x) * (core.y - neighbor->y);
            A22 += std::pow(core.y - neighbor->y, 2);

            Bh1 += (core.x - neighbor->x) * (core.h - neighbor->h);
            Bh2 += (core.y - neighbor->y) * (core.h - neighbor->h);
            Bb1 += (core.x - neighbor->x) * (core.b - neighbor->b);
            Bb2 += (core.y - neighbor->y) * (core.b - neighbor->b);
        }

<<<<<<< HEAD
        A21 = A12;
=======
        for (int i = 1; i < ysize - 1; ++i)
        {
            #pragma omp parallel for
            for (int j = 0; j < xsize; ++j)
                interp_inner(core(i - 1, j), core(i, j), core(i + 1, j), direction::IDIR);
        }
>>>>>>> cc1168f3

        //LIMITERS:
        //for neighbors
        for (auto &neighbor : core.neighbors)
        {
            for (size_t i = 0; i < vsize; ++i)
                for (size_t j = 0; j < usize; ++j)
                {
                    MaxH(i, j) = std::max(neighbor->h(i, j), MaxH(i, j));
                    MaxB(i, j) = std::max(neighbor->b(i, j), MaxB(i, j));
                    
                    MinH(i, j) = std::min(neighbor->h(i, j), MinH(i, j));
                    MinB(i, j) = std::min(neighbor->b(i, j), MinB(i, j));
                }
        }

<<<<<<< HEAD
        //for core
        for (size_t i = 0; i < vsize; ++i)
            for (size_t j = 0; j < usize; ++j)
            {
                MaxH(i, j) = std::max(core.h(i, j), MaxH(i, j));
                MaxB(i, j) = std::max(core.b(i, j), MaxB(i, j));
                
                MinH(i, j) = std::min(core.h(i, j), MinH(i, j));
                MinB(i, j) = std::min(core.b(i, j), MinB(i, j));
            }
=======
        for (int j = 1; j < xsize - 1; ++j)
        {
            #pragma omp parallel for
            for (int i = 0; i < ysize; ++i)
                interp_inner(core(i, j - 1), core(i, j), core(i, j + 1), direction::JDIR);
        }
    }
>>>>>>> cc1168f3

        //get limiter coefficient
        for (size_t i = 0; i < vsize; ++i)
            for (size_t j = 0; j < usize; ++j)
            {
                double minCoeffH = 1.;
                double minCoeffB = 1.;
                for (auto &neighbor : core.neighbors)
                {
                    double coH = 1, coB = 1;
                    // TODO: fix sign
                    if (neighbor->h(i, j) > core.h(i, j))
                    {
                        coH = (MaxH(i, j) - core.h(i, j)) / (neighbor->h(i, j) - core.h(i, j));
                    }
                    else if (neighbor->h(i, j) < core.h(i, j))
                    {
                        coH = (MinH(i, j) - core.h(i, j)) / (neighbor->h(i, j) - core.h(i, j));
                    }
                    minCoeffH = std::min(coH, minCoeffH);

                    if (neighbor->b(i, j) > core.b(i, j))
                    {
                        coB = (MaxB(i, j) - core.b(i, j)) / (neighbor->b(i, j) - core.b(i, j));
                    }
                    else if (neighbor->b(i, j) < core.b(i, j))
                    {
                        coB = (MinB(i, j) - core.b(i, j)) / (neighbor->b(i, j) - core.b(i, j));
                    }
                    minCoeffB = std::min(coB, minCoeffB);
                    assert(!std::isnan(minCoeffB));
                    assert(!std::isnan(minCoeffH));
                }

                CoeffH(i, j) = minCoeffH;
                CoeffB(i, j) = minCoeffB;
            }

        //solve system
        //create A matrix
        Eigen::Matrix2d A{{A11, A12},
                          {A21, A22}};

        for (size_t i = 0; i < vsize; ++i)
            for (size_t j = 0; j < usize; ++j)
            {
                Eigen::Vector2d bh{Bh1(i, j), Bh2(i, j)};
                Eigen::Vector2d bb{Bb1(i, j), Bb2(i, j)};

                Eigen::Vector2d h = A.colPivHouseholderQr().solve(bh);
                Eigen::Vector2d b = A.colPivHouseholderQr().solve(bb);
                
                //TODO: 0.7 for stabilization of calculations. fix this by better method 
                core.sh[DX](i, j) = 0.7 * CoeffH(i, j) * h[0];
                core.sh[DY](i, j) = 0.7 * CoeffH(i, j) * h[1];

                core.sb[DX](i, j) = 0.7 * CoeffB(i, j) * b[0];
                core.sb[DY](i, j) = 0.7 * CoeffB(i, j) * b[1];
            }

    }
    

    void solver::flux_calculation()
    {      

        for (int j = 0; j < xsize; ++j)
        {
            calc_flux_boundary(bc_D, hface(0, j), core(0, j), direction::IDIR, order::DIRECT);
            calc_flux_boundary(bc_U, hface(ysize, j), core(ysize - 1, j), direction::IDIR, order::REVERSE);
        }
        
        for (int i = 1; i < ysize; ++i){
            #pragma omp parallel for
            for (int j = 0; j < xsize; ++j)
                calc_flux(core(i - 1, j), hface(i, j), core(i, j), direction::IDIR);
        }
        
        for (int i = 0; i < ysize; ++i)
        {
            calc_flux_boundary(bc_L, vface(i, 0), core(i, 0), direction::JDIR, order::DIRECT);
            calc_flux_boundary(bc_R, vface(i, xsize), core(i, xsize - 1), direction::JDIR, order::REVERSE);
        }

        for (int j = 1; j < xsize; ++j){
            #pragma omp parallel for
            for (int i = 0; i < ysize; ++i)
                calc_flux(core(i, j - 1), vface(i, j), core(i, j), direction::JDIR);
        }
    }

    void solver::update()
    {
        Eigen::ArrayXXd H_old(vsize, usize), B_old(vsize, usize);   // equilibrium distribution at t=t^n
        Eigen::ArrayXXd H(vsize, usize), B(vsize, usize);           // equilibrium distribution at t=t^{n+1}
        Eigen::ArrayXXd H_plus(vsize, usize), B_plus(vsize, usize); // Shakhov part
        Eigen::Array4d w_old;                                                                       // conservative variables at t^n
        Eigen::Array4d prim_old, prim;                                                              // primary variables at t^n and t^{n+1}
        Eigen::Array4d sum_res, sum_avg;
        std::array<double, 2> qf;
        double tau_old, tau; // collision time and t^n and t^{n+1}

        // set initial value
        res = {0.0};

        for (int i = 0; i < ysize; ++i)
            for (int j = 0; j < xsize; ++j)
            {
                // store W^n and calculate H^n,B^n,\tau^n
                w_old = core(i, j).w; // store W^n

                prim_old = tools::get_primary(w_old, gamma);                                              // convert to primary variables
                tools::maxwell_distribution(H_old, B_old, uspace, vspace, prim_old, DOF); // calculate Maxwellian
                tau_old = tools::get_tau(prim_old, mu_ref, omega);                                        // calculate collision time \tau^n

                // update W^{n+1} and calculate H^{n+1},B^{n+1},\tau^{n+1}
                core(i, j).w = core(i, j).w + (vface(i, j).flux - vface(i, j + 1).flux + hface(i, j).flux - hface(i + 1, j).flux) /
                                                  core(i, j).area; // update W^{n+1}

                prim = tools::get_primary(core(i, j).w, gamma);
                tools::maxwell_distribution(H, B, uspace, vspace, prim, DOF);
                tau = tools::get_tau(prim, mu_ref, omega);

                // record residual
                sum_res = sum_res + (w_old - core(i, j).w) * (w_old - core(i, j).w);
                sum_avg = sum_avg + core(i, j).w.abs();

                // Shakhov part
                // heat flux at t=t^n
                qf = tools::get_heat_flux(core(i, j).h, core(i, j).b, uspace, vspace, weight, prim_old);

                // h^+ = H+H^+ at t=t^n
                tools::shakhov_part(H_plus, B_plus, H_old, B_old, uspace, vspace, qf, prim_old, Pr, DOF); // H^+ and B^+
                H_old = H_old + H_plus;                                                                                   // h^+
                B_old = B_old + B_plus;                                                                                   // b^+

                // h^+ = H+H^+ at t=t^{n+1}
                tools::shakhov_part(H_plus, B_plus, H, B, uspace, vspace, qf, prim, Pr, DOF);
                H = H + H_plus;
                B = B + B_plus;

                // update distribution function
                core(i, j).h = (core(i, j).h + (vface(i, j).flux_h - vface(i, j + 1).flux_h + hface(i, j).flux_h - hface(i + 1, j).flux_h) / core(i, j).area +
                                0.5 * dt * (H / tau + (H_old - core(i, j).h) / tau_old)) /
                               (1.0 + 0.5 * dt / tau);
                core(i, j).b = (core(i, j).b + (vface(i, j).flux_b - vface(i, j + 1).flux_b + hface(i, j).flux_b - hface(i + 1, j).flux_b) / core(i, j).area +
                                0.5 * dt * (B / tau + (B_old - core(i, j).b) / tau_old)) /
                               (1.0 + 0.5 * dt / tau);
            }

        // final residual
        res = sqrt(xsize * ysize * sum_res) / (sum_avg + DBL_EPSILON);
    }

    void solver::set_geometry(const double &xlength, const double &ylength)
    {
        mesh.resize(ysize + 1, xsize + 1);

        // cell length and area
        const double dx = xlength / xsize;
        const double dy = ylength / ysize;
        const double area = dx * dy;

        for (int i = 0; i < ysize + 1; ++i)
            for (int j = 0; j < xsize + 1; ++j)
            { // mesh (node coordinate)
                mesh(i, j).y = i * dy;
                mesh(i, j).x = j * dx;
            }

        for (int i = 0; i < ysize; ++i)
            for (int j = 0; j < xsize; ++j)
            { // cell center
                core(i, j).y = (i + 0.5) * dy;
                core(i, j).x = (j + 0.5) * dx;
                core(i, j).area = area;
            }

        for (int i = 0; i < ysize; ++i)
            for (int j = 0; j < xsize + 1; ++j)
            { // vertical interface
                vface(i, j).length = dy;
                vface(i, j).cosa = 1.0;
                vface(i, j).sina = 0.0;
                vface(i, j).p = j*dx;
            }

        for (int i = 0; i < ysize + 1; ++i)
            for (int j = 0; j < xsize; ++j)
            { // horizontal interface
                hface(i, j).length = dx;
                hface(i, j).cosa = 0.0;
                hface(i, j).sina = 1.0;
                hface(i, j).p = i*dy;
            }
        
    }

    void solver::set_geometry(const point &ld, const point &lu, const point &ru, const point &rd)
    {

        mesh.resize(ysize + 1, xsize + 1);

        // create up wall
        // x
        Eigen::ArrayXd xupw(xsize + 1);
        xupw.setLinSpaced(lu.x, ru.x);
        // y
        Eigen::ArrayXd yupw(xsize + 1);
        yupw.setLinSpaced(lu.y, ru.y);

        // create down wall
        // x
        Eigen::ArrayXd xdownw(xsize + 1);
        xdownw.setLinSpaced(ld.x, rd.x);
        // y
        Eigen::ArrayXd ydownw(xsize + 1);
        ydownw.setLinSpaced(ld.y, rd.y);

        // fill mesh
        for (size_t j = 0; j < xsize + 1; ++j)
        {
            double dx = (xupw[j] - xdownw[j]) / ysize;
            double dy = (yupw[j] - ydownw[j]) / ysize;

            for (size_t i = 0; i < ysize + 1; ++i)
            {
                mesh(i, j).x = xdownw[j] + dx * i;
                mesh(i, j).y = ydownw[j] + dy * i;
            }
        }

        auto leng = [](point p1, point p2) -> double
        {
            return std::sqrt(std::pow(p1.x - p2.x, 2) + std::pow(p2.y - p1.y, 2));
        };

        // TODO: sure length dir dx dy
        for (size_t i = 0; i < ysize; ++i)
            for (size_t j = 0; j < xsize; ++j)
            { // cell center
                core(i, j).y = (mesh(i,j).y + mesh(i+1,j+1).y + mesh(i+1,j).y + mesh(i,j+1).y) * 0.25;
                core(i, j).x = (mesh(i,j).x + mesh(i+1,j+1).x + mesh(i+1,j).x + mesh(i,j+1).x) * 0.25;
                double area = 0.5 * ((mesh(i+1,j+1).x - mesh(i,j).x) * (mesh(i+1,j).y - mesh(i,j+1).y) -
                                         (mesh(i+1,j).x - mesh(i,j+1).x) * (mesh(i+1,j+1).y - mesh(i,j).y));
                core(i, j).area = area;
                //TODO: add throw here for area <= 0
            }

        // vertical interface
        for (size_t i = 0; i < ysize; ++i)
            for (size_t j = 0; j < xsize + 1; ++j)
            {
                double len = leng(mesh(i, j), mesh(i + 1, j));
                double x1 = mesh(i + 1, j).x;
                double x2 = mesh(i, j).x;
                double y1 = mesh(i + 1, j).y;
                double y2 = mesh(i, j).y;

                double a = x2 - x1;
                double b = y2 - y1;

                vface(i, j).length = len;

                assert(std::abs(a) > DBL_EPSILON || std::abs(b) > DBL_EPSILON);

                if (std::abs(a) < DBL_EPSILON && std::abs(b) > DBL_EPSILON)
                {
                    vface(i, j).cosa = 1.0;
                    vface(i, j).sina = 0.0;
                    vface(i, j).p = mesh(i, j).x;
                }
                else if (std::abs(b) < DBL_EPSILON && std::abs(a) > DBL_EPSILON)
                {
                    // TODO: hard mesh deformation, fix this case
                    assert(false);
                }
                else
                {   
                    double sqra_b = std::sqrt(a * a + b * b);
                    vface(i, j).cosa = -b / sqra_b;
                    vface(i, j).sina = a / sqra_b;
                    vface(i, j).p = -(x1 * b - y1 * a) / sqra_b;
                }
            }

        // horizontal interface
        for (size_t i = 0; i < ysize + 1; ++i)
            for (size_t j = 0; j < xsize; ++j)
            {
                double len = leng(mesh(i, j), mesh(i, j+1));
                double x1 = mesh(i, j).x;
                double x2 = mesh(i, j + 1).x;
                double y1 = mesh(i, j).y;
                double y2 = mesh(i, j + 1).y;

                double a = x2 - x1;
                double b = y2 - y1;
                hface(i, j).length = len;

                assert(std::abs(a) > DBL_EPSILON || std::abs(b) > DBL_EPSILON); // impossible mesh

                if (std::abs(b) < DBL_EPSILON && std::abs(a) > DBL_EPSILON)
                {
                    hface(i, j).cosa = 0.0;
                    hface(i, j).sina = 1.0;
                    hface(i, j).p = mesh(i, j).y;
                }
                else if (std::abs(a) < DBL_EPSILON && std::abs(b) > DBL_EPSILON)
                {
                    // TODO: hard mesh deformation, fix this case
                    assert(false);
                }
                else
                {
                    double sqra_b = std::sqrt(a * a + b * b);
                    hface(i, j).cosa = -b / sqra_b;
                    hface(i, j).sina = a / sqra_b;
                    hface(i, j).p = -(x1 * b - y1 * a) / sqra_b;
                }
            }
    }

    void solver::set_flow_field(const Eigen::Array4d &init_gas)
    {

        Eigen::ArrayXXd H(vsize, usize), B(vsize, usize); // reduced Maxwellian distribution functions

        // convert primary variables to conservative variables
        Eigen::Array4d w = tools::get_conserved(init_gas, gamma);

        // obtain discretized Maxwellian distribution H and B
        tools::maxwell_distribution(H, B, uspace, vspace, init_gas, DOF);

        // initial condition
        for (int i = 0; i < ysize; ++i)
            for (int j = 0; j < xsize; ++j)
            {
                core(i, j).w = w;
                core(i, j).h = H;
                core(i, j).b = B;
                core(i, j).sh[direction::IDIR] = 0.0;
                core(i, j).sh[direction::JDIR] = 0.0;
                core(i, j).sb[direction::IDIR] = 0.0;
                core(i, j).sb[direction::JDIR] = 0.0;
            }
    }

    void solver::set_velocity_space(const vel_space_param& param, integration integ)
    {
        // TODO: add ifdef c++17 block
        //!auto [uspace, vspace, weight, umax, vmax] = tools::get_velocity_space(integration::GAUSS);
        auto vel_spc = tools::get_velocity_space(param, integ);

        uspace = std::get<0>(vel_spc);
        vspace = std::get<1>(vel_spc);
        weight = std::get<2>(vel_spc);

        umax = std::get<3>(vel_spc);
        vmax = std::get<4>(vel_spc);

        usize = uspace.cols();
        vsize = uspace.rows();

        allocation_velocity_space();
    }

    void solver::allocation_velocity_space()
    {

        for (int i = 0; i < ysize; ++i)
            for (int j = 0; j < xsize; ++j)
            {

                core(i, j).h.resize(vsize, usize);
                core(i, j).b.resize(vsize, usize);
                core(i, j).sh[direction::IDIR].resize(vsize, usize);
                core(i, j).sh[direction::JDIR].resize(vsize, usize);
                core(i, j).sb[direction::IDIR].resize(vsize, usize);
                core(i, j).sb[direction::JDIR].resize(vsize, usize);
            }

        // cell interface
        for (int i = 0; i < ysize; ++i)
            for (int j = 0; j < xsize + 1; ++j)
            {

                vface(i, j).flux_h.resize(vsize, usize);
                vface(i, j).flux_b.resize(vsize, usize);
            }

        for (int i = 0; i < ysize + 1; ++i)
            for (int j = 0; j < xsize; ++j)
            {

                hface(i, j).flux_h.resize(vsize, usize);
                hface(i, j).flux_b.resize(vsize, usize);
            }
    }

    void solver::write_results() const
    {
        std::stringstream result;
        Eigen::ArrayXXd X(ysize, xsize);
        Eigen::ArrayXXd Y(ysize, xsize);
        Eigen::ArrayXXd RHO(ysize, xsize);
        Eigen::ArrayXXd U(ysize, xsize);
        Eigen::ArrayXXd V(ysize, xsize);
        Eigen::ArrayXXd T(ysize, xsize);
        Eigen::ArrayXXd P(ysize, xsize);
        Eigen::ArrayXXd QX(ysize, xsize);
        Eigen::ArrayXXd QY(ysize, xsize);

        // write header
        result << "VARIABLES = X\tY\tRHO\tU\tV\tT\tP\tQX\tQY\n";
        result << "ZONE  I = " << ysize << ", J = "<< xsize <<" DATAPACKING = BLOCK\n";

        for (int i = 0; i < ysize; ++i)
            for (int j = 0; j < xsize; ++j)
            {
                // primary variables
                auto prim = tools::get_primary(core(i, j).w, gamma);
                auto temp = tools::get_temperature(core(i, j).h, core(i, j).b, uspace, vspace, weight, prim, DOF);
                auto pressure = 0.5 * temp * prim[0];
                auto heat = tools::get_heat_flux(core(i, j).h, core(i, j).b, uspace, vspace, weight, prim);
                X(i, j) = core(i, j).x;
                Y(i, j) = core(i, j).y;
                RHO(i, j) = prim[0];
                U(i, j) = prim[1];
                V(i, j) = prim[2];
                T(i, j) = temp;
                P(i, j) = pressure;
                QX(i, j) = heat[0];
                QY(i, j) = heat[1];
            }

        result << X << '\n'
               << Y << '\n'
               << RHO << '\n'
               << U << '\n'
               << V << '\n'
               << T << '\n'
               << P << '\n'
               << QX << '\n'
               << QY;

        std::ofstream resfile;
        resfile.open ("cavity.dat");
        resfile << result.str().c_str();
        resfile.close();
    }


    void solver::calc_flux_boundary(const Eigen::Array4d &bc, cell_interface &face,
                                    cell cell, direction dir, int order)
    {
<<<<<<< HEAD
        static Eigen::ArrayXXd vn(vsize, usize), vt(vsize, usize); // normal and tangential micro velocity
        static Eigen::ArrayXXd h(vsize, usize), b(vsize, usize);   // distribution function at the interface
        static Eigen::ArrayXXd H0(vsize, usize), B0(vsize, usize); // Maxwellian distribution function
        static Eigen::ArrayXXd delta(vsize, usize);                                // Heaviside step function
=======
        Eigen::ArrayXXd vn(vsize, usize), vt(vsize, usize); // normal and tangential micro velosity
        Eigen::ArrayXXd h(vsize, usize), b(vsize, usize);   // distribution function at the interface
        Eigen::ArrayXXd H0(vsize, usize), B0(vsize, usize); // Maxwellian distribution function
        Eigen::ArrayXXd delta(vsize, usize);                                // Heaviside step function
>>>>>>> cc1168f3
        Eigen::Array4d prim;                                                                // boundary condition in local frame

        // convert the micro velocity to local frame
        vn = uspace * face.cosa + vspace * face.sina;
        vt = vspace * face.cosa - uspace * face.sina;
        
        auto _sign = __sgn(order); //define signature

        // Heaviside step function. The rotation accounts for the right wall
        delta = (Eigen::sign(vn) * _sign + 1) / 2;

        // boundary condition in local frame
        prim = tools::frame_local(bc, face.cosa, face.sina);

        //take from normal equation of a line
        double H = std::abs(cell.x*face.cosa + cell.y*face.sina - face.p);
        double dx = H * face.cosa;
        double dy = H * face.sina;

        // obtain h^{in} and b^{in}, rotation accounts for the right wall
        h = cell.h - _sign * (dx*cell.sh[DX] + dy*cell.sh[DY]);
        b = cell.b - _sign * (dx*cell.sb[DX] + dy*cell.sb[DY]);

        // calculate wall density and Maxwellian distribution
        double SF = (weight * vn * h * (1 - delta)).sum();
        double SG = (prim[3] / M_PI) * (weight * vn * exp(-prim[3] * ((vn - prim[1]) * (vn - prim[1]) + (vt - prim[2]) * (vt - prim[2]))) * delta).sum();

        prim[0] = -SF / SG;
        
        //get H0, B0
        tools::maxwell_distribution(H0, B0, vn, vt, prim, DOF);

        // distribution function at the boundary interface
        h = H0 * delta + h * (1 - delta);
        b = B0 * delta + b * (1 - delta);

        // calculate flux
        face.flux[0] = (weight * vn * h).sum();
        face.flux[1] = (weight * vn * vn * h).sum();
        face.flux[2] = (weight * vn * vt * h).sum();
        face.flux[3] = 0.5 * (weight * vn * ((vn * vn + vt * vt) * h + b)).sum();

        face.flux_h = vn * h;
        face.flux_b = vn * b;

        face.flux = tools::frame_global(face.flux, face.cosa, face.sina);

        // total flux
        face.flux = dt * face.length * face.flux;
        face.flux_h = dt * face.length * face.flux_h;
        face.flux_b = dt * face.length * face.flux_b;
    }

    Eigen::Array4d solver::micro_slope(const Eigen::Array4d &prim, const Eigen::Array4d &sw)
    {

        Eigen::Array4d micro_slope;

        micro_slope[3] = 4.0 * std::pow(prim[3], 2) / (DOF + 2) / prim[0] *
                         (2.0 * sw[3] - 2.0 * prim[1] * sw[1] - 2.0 * prim[2] * sw[2] + sw[0] * (std::pow(prim[1], 2) + std::pow(prim[2], 2) - 0.5 * (DOF + 2) / prim[3]));

        micro_slope[2] = 2.0 * prim[3] / prim[0] * (sw[2] - prim[2] * sw[0]) - prim[2] * micro_slope[3];
        micro_slope[1] = 2.0 * prim[3] / prim[0] * (sw[1] - prim[1] * sw[0]) - prim[1] * micro_slope[3];
        micro_slope[0] = sw[0] / prim[0] - prim[1] * micro_slope[1] - prim[2] * micro_slope[2] -
                         0.5 * (std::pow(prim[1], 2) + std::pow(prim[2], 2) + 0.5 * (DOF + 2) / prim[3]) * micro_slope[3];

        return micro_slope;
    }

    void solver::calc_moment_u(const Eigen::Array4d &prim,
                               Eigen::Array<double, MNUM, 1> &Mu, Eigen::Array<double, MTUM, 1> &Mv, Eigen::Array<double, 3, 1> &Mxi,
                               Eigen::Array<double, MNUM, 1> &Mu_L, Eigen::Array<double, MNUM, 1> &Mu_R)
    {

        // moments of normal velocity
        Mu_L[0] = 0.5 * erfc(-sqrt(prim[3]) * prim[1]);
        Mu_L[1] = prim[1] * Mu_L[0] + 0.5 * exp(-prim[3] * std::pow(prim[1], 2)) / sqrt(M_PI * prim[3]);
        Mu_R[0] = 0.5 * erfc(sqrt(prim[3]) * prim[1]);
        Mu_R[1] = prim[1] * Mu_R[0] - 0.5 * exp(-prim[3] * std::pow(prim[1], 2)) / sqrt(M_PI * prim[3]);

        for (int i = 2; i < MNUM; ++i)
        {
            Mu_L[i] = prim[1] * Mu_L[i - 1] + 0.5 * (i - 1) * Mu_L[i - 2] / prim[3];
            Mu_R[i] = prim[1] * Mu_R[i - 1] + 0.5 * (i - 1) * Mu_R[i - 2] / prim[3];
        }

        Mu = Mu_L + Mu_R;

        // moments of tangential velocity
        Mv[0] = 1.0;
        Mv[1] = prim[2];

        for (int i = 2; i < MTUM; ++i)
        {
            Mv[i] = prim[2] * Mv[i - 1] + 0.5 * (i - 1) * Mv[i - 2] / prim[3];
        }

        // moments of \xi
        Mxi[0] = 1.0;                                                    //<\xi^0>
        Mxi[1] = 0.5 * DOF / prim[3];                                    //<\xi^2>
        Mxi[2] = (DOF * DOF + 2.0 * DOF) / (4.0 * std::pow(prim[3], 2)); //<\xi^4>
    }

    [[nodiscard]] Eigen::Array4d solver::moment_uv(Eigen::Array<double, MNUM, 1> &Mu, Eigen::Array<double, MTUM, 1> &Mv, Eigen::Array<double, 3, 1> &Mxi,
                                                   const int alpha, const int beta, const int delta)
    {

        Eigen::Array4d moment_uv;

        moment_uv[0] = Mu[alpha] * Mv[beta] * Mxi[delta / 2];
        moment_uv[1] = Mu[alpha + 1] * Mv[beta] * Mxi[delta / 2];
        moment_uv[2] = Mu[alpha] * Mv[beta + 1] * Mxi[delta / 2];
        moment_uv[3] = 0.5 * (Mu[alpha + 2] * Mv[beta] * Mxi[delta / 2] + Mu[alpha] * Mv[beta + 2] * Mxi[delta / 2] + Mu[alpha] * Mv[beta] * Mxi[(delta + 2) / 2]);

        return moment_uv;
    }

    [[nodiscard]] Eigen::Array4d solver::moment_au(const Eigen::Array4d &a,
                                                   Eigen::Array<double, MNUM, 1> &Mu, Eigen::Array<double, MTUM, 1> &Mv, Eigen::Array<double, 3, 1> &Mxi,
                                                   const int alpha, const int beta)
    {

        Eigen::Array4d moment_au;

        moment_au = a[0] * moment_uv(Mu, Mv, Mxi, alpha + 0, beta + 0, 0) +
                    a[1] * moment_uv(Mu, Mv, Mxi, alpha + 1, beta + 0, 0) +
                    a[2] * moment_uv(Mu, Mv, Mxi, alpha + 0, beta + 1, 0) +
                    0.5 * a[3] * moment_uv(Mu, Mv, Mxi, alpha + 2, beta + 0, 0) +
                    0.5 * a[3] * moment_uv(Mu, Mv, Mxi, alpha + 0, beta + 2, 0) +
                    0.5 * a[3] * moment_uv(Mu, Mv, Mxi, alpha + 0, beta + 0, 2);

        return moment_au;
    }

    void solver::calc_flux(cell &cell_L, cell_interface &face, cell &cell_R, direction dir)
    {

<<<<<<< HEAD
        static Eigen::ArrayXXd vn(vsize, usize), vt(vsize, usize);         // normal and tangential micro velocity
        static Eigen::ArrayXXd h(vsize, usize), b(vsize, usize);           // distribution function at the interface
        static Eigen::ArrayXXd H0(vsize, usize), B0(vsize, usize);         // Maxwellian distribution function
        static Eigen::ArrayXXd H_plus(vsize, usize), B_plus(vsize, usize); // Shakhov part of the equilibrium distribution
        static Eigen::ArrayXXd sh(vsize, usize), sb(vsize, usize);         // slope of distribution function at the interface
        static Eigen::ArrayXXd delta(vsize, usize);                                        // Heaviside step function
=======
        Eigen::ArrayXXd vn(vsize, usize), vt(vsize, usize);         // normal and tangential micro velosity
        Eigen::ArrayXXd h(vsize, usize), b(vsize, usize);           // distribution function at the interface
        Eigen::ArrayXXd H0(vsize, usize), B0(vsize, usize);         // Maxwellian distribution function
        Eigen::ArrayXXd H_plus(vsize, usize), B_plus(vsize, usize); // Shakhov part of the equilibrium distribution
        Eigen::ArrayXXd sh(vsize, usize), sb(vsize, usize);         // slope of distribution function at the interface
        Eigen::ArrayXXd delta(vsize, usize);                                        // Heaviside step function
>>>>>>> cc1168f3

        Eigen::Array4d w, prim; // conservative and primary variables at the interface

        std::array<double, 2> qf;  // heat flux in normal and tangential direction
        Eigen::Array4d sw;         // slope of W
        Eigen::Array4d aL, aR, aT; // micro slope of Maxwellian distribution, left,right and time.
        Eigen::Array<double, MNUM, 1> Mu, Mu_L, Mu_R;
        Eigen::Array<double, MTUM, 1> Mv;
        Eigen::Array3d Mxi;
        Eigen::Array4d Mau_0, Mau_L, Mau_R, Mau_T; //<u\psi>,<aL*u^n*\psi>,<aR*u^n*\psi>,<A*u*\psi>
        double tau;                                // collision time
        Eigen::Array<double, 5, 1> Mt;             // some time integration terms

        // convert the micro velocity to local frame
        vn = uspace * face.cosa + vspace * face.sina;
        vt = vspace * face.cosa - uspace * face.sina;

        // Heaviside step function
        delta = (Eigen::sign(vn) + 1) / 2;

        // reconstruct initial distribution
        //take from normal equation of a line
        double HL = std::abs(cell_L.x*face.cosa + cell_L.y*face.sina - face.p);
        double HR = std::abs(cell_R.x*face.cosa + cell_R.y*face.sina - face.p);
        double dx_L = HL*face.cosa;
        double dy_L = HL*face.sina;
        double dx_R = HR*face.cosa;
        double dy_R = HR*face.sina;        

        //TODO: input latex comment
        h = (cell_L.h + dx_L * cell_L.sh[DX] + dy_L * cell_L.sh[DY]) * delta +
            (cell_R.h - (dx_R * cell_R.sh[DX] + dy_R * cell_R.sh[DY])) * (1 - delta);
        b = (cell_L.b + dx_L * cell_L.sb[DX] + dy_L * cell_L.sb[DY]) * delta +
            (cell_R.b - (dx_R * cell_R.sb[DX] + dy_R * cell_R.sb[DY])) * (1 - delta);

        sh = cell_L.sh[dir] * delta + cell_R.sh[dir] * (1 - delta);
        sb = cell_L.sb[dir] * delta + cell_R.sb[dir] * (1 - delta);

        // obtain macroscopic variables (local frame)
        // conservative variables w_0
        w[0] = (weight * h).sum();
        w[1] = (weight * vn * h).sum();
        w[2] = (weight * vt * h).sum();
        w[3] = 0.5 * ((weight * (vn * vn + vt * vt) * h).sum() + (weight * b).sum());

        // convert to primary variables
        prim = tools::get_primary(w, gamma);

        // heat flux
        qf = tools::get_heat_flux(h, b, vn, vt, weight, prim);

        // calculate a^L,a^R
        sw = (w - tools::frame_local(cell_L.w, face.cosa, face.sina)) / HL; // left slope of W
        aL = micro_slope(prim, sw);                                                             // calculate a^L

        sw = (tools::frame_local(cell_R.w, face.cosa, face.sina) - w) / HR; // right slope of W
        aR = micro_slope(prim, sw);                                                             // calculate a^R

        // calculate time slope of W and A
        //<u^n>,<v^m>,<\xi^l>,<u^n>_{>0},<u^n>_{<0}
        calc_moment_u(prim, Mu, Mv, Mxi, Mu_L, Mu_R);

        Mau_L = moment_au(aL, Mu_L, Mv, Mxi, 1, 0); //<aL*u*\psi>_{>0}
        Mau_R = moment_au(aR, Mu_R, Mv, Mxi, 1, 0); //<aR*u*\psi>_{<0}

        sw = -prim[0] * (Mau_L + Mau_R); // time slope of W
        aT = micro_slope(prim, sw);      // calculate A

        // calculate collision time and some time integration terms
        tau = tools::get_tau(prim, mu_ref, omega);

        Mt[3] = tau * (1.0 - exp(-dt / tau));
        Mt[4] = -tau * dt * exp(-dt / tau) + tau * Mt[3];
        Mt[0] = dt - Mt[3];
        Mt[1] = -tau * Mt[0] + Mt[4];
        Mt[2] = dt * dt / 2.0 - tau * Mt[0];

        // calculate the flux of conservative variables related to g0
        Mau_0 = moment_uv(Mu, Mv, Mxi, 1, 0, 0);    //<u*\psi>
        Mau_L = moment_au(aL, Mu_L, Mv, Mxi, 2, 0); //<aL*u^2*\psi>_{>0}
        Mau_R = moment_au(aR, Mu_R, Mv, Mxi, 2, 0); //<aR*u^2*\psi>_{<0}
        Mau_T = moment_au(aT, Mu, Mv, Mxi, 1, 0);   //<A*u*\psi>

        face.flux = Mt[0] * prim[0] * Mau_0 + Mt[1] * prim[0] * (Mau_L + Mau_R) + Mt[2] * prim[0] * Mau_T;

        // calculate the flux of conservative variables related to g+ and f0
        // Maxwellian distribution H0 and B0
        tools::maxwell_distribution(H0, B0, vn, vt, prim, DOF);

        // Shakhov part H+ and B+
        tools::shakhov_part(H_plus, B_plus, H0, B0, vn, vt, qf, prim, Pr, DOF);

        // macro flux related to g+ and f0
        face.flux[0] = face.flux[0] +
                       Mt[0] * (weight * vn * H_plus).sum() +
                       Mt[3] * (weight * vn * h).sum() - Mt[4] * (weight * vn * vn * sh).sum();

        face.flux[1] = face.flux[1] +
                       Mt[0] * (weight * vn * vn * H_plus).sum() +
                       Mt[3] * (weight * vn * vn * h).sum() - Mt[4] * (weight * vn * vn * vn * sh).sum();

        face.flux[2] = face.flux[2] +
                       Mt[0] * (weight * vt * vn * H_plus).sum() +
                       Mt[3] * (weight * vt * vn * h).sum() - Mt[4] * (weight * vt * vn * vn * sh).sum();

        face.flux[3] = face.flux[3] +
                       Mt[0] * 0.5 * ((weight * vn * (vn * vn + vt * vt) * H_plus).sum() + (weight * vn * B_plus).sum()) +
                       Mt[3] * 0.5 * ((weight * vn * (vn * vn + vt * vt) * h).sum() + (weight * vn * b).sum()) -
                       Mt[4] * 0.5 * ((weight * vn * vn * (vn * vn + vt * vt) * sh).sum() + (weight * vn * vn * sb).sum());

        // calculate flux of distribution function
        face.flux_h = Mt[0] * vn * (H0 + H_plus) +
                      Mt[1] * vn * vn * (aL[0] * H0 + aL[1] * vn * H0 + aL[2] * vt * H0 + 0.5 * aL[3] * ((vn * vn + vt * vt) * H0 + B0)) * delta +
                      Mt[1] * vn * vn * (aR[0] * H0 + aR[1] * vn * H0 + aR[2] * vt * H0 + 0.5 * aR[3] * ((vn * vn + vt * vt) * H0 + B0)) * (1 - delta) +
                      Mt[2] * vn * (aT[0] * H0 + aT[1] * vn * H0 + aT[2] * vt * H0 + 0.5 * aT[3] * ((vn * vn + vt * vt) * H0 + B0)) +
                      Mt[3] * vn * h - Mt[4] * vn * vn * sh;

        face.flux_b = Mt[0] * vn * (B0 + B_plus) +
                      Mt[1] * vn * vn * (aL[0] * B0 + aL[1] * vn * B0 + aL[2] * vt * B0 + 0.5 * aL[3] * ((vn * vn + vt * vt) * B0 + Mxi[1] * H0)) * delta +
                      Mt[1] * vn * vn * (aR[0] * B0 + aR[1] * vn * B0 + aR[2] * vt * B0 + 0.5 * aR[3] * ((vn * vn + vt * vt) * B0 + Mxi[1] * H0)) * (1 - delta) +
                      Mt[2] * vn * (aT[0] * B0 + aT[1] * vn * B0 + aT[2] * vt * B0 + 0.5 * aT[3] * ((vn * vn + vt * vt) * B0 + Mxi[1] * H0)) +
                      Mt[3] * vn * b - Mt[4] * vn * vn * sb;

        face.flux = tools::frame_global(face.flux, face.cosa, face.sina);

        // total flux
        face.flux = face.length * face.flux;
        face.flux_h = face.length * face.flux_h;
        face.flux_b = face.length * face.flux_b;
    }

}<|MERGE_RESOLUTION|>--- conflicted
+++ resolved
@@ -4,11 +4,8 @@
 #include <iostream>
 #include <fstream>
 #include <float.h>
-<<<<<<< HEAD
 #include <limits>
-=======
 #include <omp.h>
->>>>>>> cc1168f3
 
 //*******************************************************
 // coordinate system                                    *
@@ -228,16 +225,7 @@
             Bb2 += (core.y - neighbor->y) * (core.b - neighbor->b);
         }
 
-<<<<<<< HEAD
         A21 = A12;
-=======
-        for (int i = 1; i < ysize - 1; ++i)
-        {
-            #pragma omp parallel for
-            for (int j = 0; j < xsize; ++j)
-                interp_inner(core(i - 1, j), core(i, j), core(i + 1, j), direction::IDIR);
-        }
->>>>>>> cc1168f3
 
         //LIMITERS:
         //for neighbors
@@ -254,7 +242,7 @@
                 }
         }
 
-<<<<<<< HEAD
+
         //for core
         for (size_t i = 0; i < vsize; ++i)
             for (size_t j = 0; j < usize; ++j)
@@ -265,15 +253,7 @@
                 MinH(i, j) = std::min(core.h(i, j), MinH(i, j));
                 MinB(i, j) = std::min(core.b(i, j), MinB(i, j));
             }
-=======
-        for (int j = 1; j < xsize - 1; ++j)
-        {
-            #pragma omp parallel for
-            for (int i = 0; i < ysize; ++i)
-                interp_inner(core(i, j - 1), core(i, j), core(i, j + 1), direction::JDIR);
-        }
-    }
->>>>>>> cc1168f3
+
 
         //get limiter coefficient
         for (size_t i = 0; i < vsize; ++i)
@@ -730,17 +710,12 @@
     void solver::calc_flux_boundary(const Eigen::Array4d &bc, cell_interface &face,
                                     cell cell, direction dir, int order)
     {
-<<<<<<< HEAD
-        static Eigen::ArrayXXd vn(vsize, usize), vt(vsize, usize); // normal and tangential micro velocity
-        static Eigen::ArrayXXd h(vsize, usize), b(vsize, usize);   // distribution function at the interface
-        static Eigen::ArrayXXd H0(vsize, usize), B0(vsize, usize); // Maxwellian distribution function
-        static Eigen::ArrayXXd delta(vsize, usize);                                // Heaviside step function
-=======
+
         Eigen::ArrayXXd vn(vsize, usize), vt(vsize, usize); // normal and tangential micro velosity
         Eigen::ArrayXXd h(vsize, usize), b(vsize, usize);   // distribution function at the interface
         Eigen::ArrayXXd H0(vsize, usize), B0(vsize, usize); // Maxwellian distribution function
         Eigen::ArrayXXd delta(vsize, usize);                                // Heaviside step function
->>>>>>> cc1168f3
+
         Eigen::Array4d prim;                                                                // boundary condition in local frame
 
         // convert the micro velocity to local frame
@@ -878,21 +853,13 @@
     void solver::calc_flux(cell &cell_L, cell_interface &face, cell &cell_R, direction dir)
     {
 
-<<<<<<< HEAD
-        static Eigen::ArrayXXd vn(vsize, usize), vt(vsize, usize);         // normal and tangential micro velocity
-        static Eigen::ArrayXXd h(vsize, usize), b(vsize, usize);           // distribution function at the interface
-        static Eigen::ArrayXXd H0(vsize, usize), B0(vsize, usize);         // Maxwellian distribution function
-        static Eigen::ArrayXXd H_plus(vsize, usize), B_plus(vsize, usize); // Shakhov part of the equilibrium distribution
-        static Eigen::ArrayXXd sh(vsize, usize), sb(vsize, usize);         // slope of distribution function at the interface
-        static Eigen::ArrayXXd delta(vsize, usize);                                        // Heaviside step function
-=======
         Eigen::ArrayXXd vn(vsize, usize), vt(vsize, usize);         // normal and tangential micro velosity
         Eigen::ArrayXXd h(vsize, usize), b(vsize, usize);           // distribution function at the interface
         Eigen::ArrayXXd H0(vsize, usize), B0(vsize, usize);         // Maxwellian distribution function
         Eigen::ArrayXXd H_plus(vsize, usize), B_plus(vsize, usize); // Shakhov part of the equilibrium distribution
         Eigen::ArrayXXd sh(vsize, usize), sb(vsize, usize);         // slope of distribution function at the interface
         Eigen::ArrayXXd delta(vsize, usize);                                        // Heaviside step function
->>>>>>> cc1168f3
+
 
         Eigen::Array4d w, prim; // conservative and primary variables at the interface
 
